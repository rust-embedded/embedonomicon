# Logging with symbols

This section will show you how to utilize symbols and the ELF format to achieve
super cheap logging.

## Arbitrary symbols

Whenever we needed a stable symbol interface between crates we have mainly used
the `no_mangle` attribute and sometimes the `export_name` attribute. The
`export_name` attribute takes a string which becomes the name of the symbol
whereas `#[no_mangle]` is basically sugar for `#[export_name = <item-name>]`.

Turns out we are not limited to single word names; we can use arbitrary strings,
e.g. sentences, as the argument of the `export_name` attribute. As least when
the output format is ELF anything that doesn't contain a null byte is fine.

Let's check that out:

``` console
$ cargo new --lib foo

$ cat foo/src/lib.rs
```

``` rust
#[export_name = "Hello, world!"]
#[used]
static A: u8 = 0;

#[export_name = "こんにちは"]
#[used]
static B: u8 = 0;
```

``` console
$ ( cd foo && cargo nm --lib )
foo-d26a39c34b4e80ce.3lnzqy0jbpxj4pld.rcgu.o:
0000000000000000 r Hello, world!
0000000000000000 V __rustc_debug_gdb_scripts_section__
0000000000000000 r こんにちは
```

Can you see where this is going?

## Encoding

Here's what we'll do: we'll create one `static` variable per log message but
instead of storing the messages *in* the variables we'll store the messages in
the variables' *symbol names*. What we'll log then will not be the contents of
the `static` variables but their addresses.

As long as the `static` variables are not zero sized each one will have a
different address. What we're doing here is effectively encoding each message
into a unique identifier, which happens to be the variable address. Some part of
the log system will have to decode this ID back into the message.

Let's write some code to illustrate the idea.

In this example we'll need some way to do I/O so we'll use the
[`cortex-m-semihosting`] crate for that. Semihosting is a technique for having a
target device borrow the host I/O capabilities; the host here usually refers to
the machine that's debugging the target device. In our case, QEMU supports
semihosting out of the box so there's no need for a debugger. On a real device
you'll have other ways to do I/O like a serial port; we use semihosting in this
case because it's the easiest way to do I/O on QEMU.

[`cortex-m-semihosting`]: https://crates.io/crates/cortex-m-semihosting

Here's the code

``` rust
{{#include ../ci/logging/app/src/main.rs}}
```

We also make use of the `debug::exit` API to have the program terminate the QEMU
process. This is a convenience so we don't have to manually terminate the QEMU
process.

And here's the `dependencies` section of the Cargo.toml:

``` toml
{{#include ../ci/logging/app/Cargo.toml:7:9}}
```

Now we can build the program

``` console
$ cargo build
```

To run it we'll have to add the `--semihosting-config` flag to our QEMU
invocation:

``` console
$ qemu-system-arm \
      -cpu cortex-m3 \
      -machine lm3s6965evb \
      -nographic \
      -semihosting-config enable=on,target=native \
      -kernel target/thumbv7m-none-eabi/debug/app
```

``` text
{{#include ../ci/logging/app/dev.out}}
```

> **NOTE**: These addresses may not be the ones you get locally because the
> addresses of `static` variables are not guaranteed to remain the same when the
> toolchain is changed (e.g. optimizations may have improved).

Now we have two addresses printed to the console.

## Decoding

How do we convert these addresses into strings? The answer is in the symbol
table of the ELF file.

``` console
$ cargo objdump --bin app -- -t | grep '\.rodata\s*0*1\b'
```

``` text
{{#include ../ci/logging/app/dev.objdump}}
$ # first column is the symbol address; last column is the symbol name
```

`objdump -t` prints the symbol table. This table contains *all* the symbols but
we are only looking for the ones in the `.rodata` section and whose size is one
byte (our variables have type `u8`).

It's important to note that the addresses of the symbols will likely change when
optimizing the program. Let's check that.

> **PROTIP** You can set `target.thumbv7m-none-eabi.runner` to the long QEMU
<<<<<<< HEAD
> command from before (`qemu-system-arm -cpu … -kernel …`) in the Cargo
> configuration file (`.cargo/config`) to have `cargo run` use that *runner* to
=======
> command from before (`qemu-system-arm -cpu (..) -kernel`) in the Cargo
> configuration file (`.cargo/config.toml`) to have `cargo run` use that *runner* to
>>>>>>> 052fd356
> execute the output binary.

``` console
$ head -n2 .cargo/config.toml
```

``` toml
{{#include ../ci/logging/app/.cargo/config.toml:1:2}}
```

``` console
$ cargo run --release
     Running `qemu-system-arm -cpu cortex-m3 -machine lm3s6965evb -nographic -semihosting-config enable=on,target=native -kernel target/thumbv7m-none-eabi/release/app`
```

``` text
{{#include ../ci/logging/app/release.out}}
```

``` console
$ cargo objdump --bin app --release -- -t | grep '\.rodata\s*0*1\b'
```

``` text
{{#include ../ci/logging/app/release.objdump}}
```

So make sure to always look for the strings in the ELF file you executed.

Of course, the process of looking up the strings in the ELF file can be automated
using a tool that parses the symbol table (`.symtab` section) contained in the
ELF file. Implementing such tool is out of scope for this book and it's left as
an exercise for the reader.

## Making it zero cost

Can we do better? Yes, we can!

The current implementation places the `static` variables in `.rodata`, which
means they occupy space in flash even though we never use their contents. Using
a little bit of linker script magic we can make them occupy *zero* space in
flash.

``` console
$ cat log.x
```

``` text
{{#include ../ci/logging/app2/log.x}}
```

We'll place the `static` variables in this new output `.log` section. This
linker script will collect all the symbols in the `.log` sections of input
object files and put them in an output `.log` section. We have seen this pattern
in the [Memory layout] chapter.

[Memory layout]: memory-layout.html

The new bit here is the `(INFO)` part; this tells the linker that this section
is a non-allocatable section. Non-allocatable sections are kept in the ELF
binary as metadata but they are not loaded onto the target device.

We also specified the start address of this output section: the `0` in `.log 0
(INFO)`.

The other improvement we can do is switch from formatted I/O (`fmt::Write`) to
binary I/O, sending the addresses to the host as bytes rather than as strings.

Binary serialization can be hard but we'll keep things super simple by
serializing each address as a single byte. With this approach we don't have to
worry about endianness or framing. The downside of this format is that a single
byte can only represent up to 256 different addresses.

Let's make those changes:

``` rust
{{#include ../ci/logging/app2/src/main.rs}}
```

Before you run this you'll have to append `-Tlog.x` to the arguments passed to
the linker. That can be done in the Cargo configuration file.

``` console
$ cat .cargo/config.toml
```

``` toml
{{#include ../ci/logging/app2/.cargo/config.toml}}
```

Now you can run it! Since the output now has a binary format we'll pipe it
through the `xxd` command to reformat it as a hexadecimal string.

``` console
$ cargo run | xxd -p
```

``` text
{{#include ../ci/logging/app2/dev.out}}
```

The addresses are `0x00` and `0x01`. Let's now look at the symbol table.

``` console
$ cargo objdump --bin app -- -t | grep '\.log'
```

``` text
{{#include ../ci/logging/app2/dev.objdump}}
```

There are our strings. You'll notice that their addresses now start at zero;
this is because we set a start address for the output `.log` section.

Each variable is 1 byte in size because we are using `u8` as their type. If we
used something like `u16` then all address would be even and we would not be
able to efficiently use all the address space (`0...255`).

## Packaging it up

You've noticed that the steps to log a string are always the same so we can
refactor them into a macro that lives in its own crate. Also, we can make the
logging library more reusable by abstracting the I/O part behind a trait.

``` console
$ cargo new --lib log

$ cat log/src/lib.rs
```

``` rust
{{#include ../ci/logging/log/src/lib.rs}}
```

Given that this library depends on the `.log` section it should be its
responsibility to provide the `log.x` linker script so let's make that happen.

``` console
$ mv log.x ../log/
```

``` console
$ cat ../log/build.rs
```

``` rust
{{#include ../ci/logging/log/build.rs}}
```

Now we can refactor our application to use the `log!` macro:

``` console
$ cat src/main.rs
```

``` rust
{{#include ../ci/logging/app3/src/main.rs}}
```

Don't forget to update the `Cargo.toml` file to depend on the new `log` crate.

``` console
$ tail -n4 Cargo.toml
```

``` toml
{{#include ../ci/logging/app3/Cargo.toml:7:10}}
```

``` console
$ cargo run | xxd -p
```

``` text
{{#include ../ci/logging/app3/dev.out}}
```

``` console
$ cargo objdump --bin app -- -t | grep '\.log'
```

``` text
{{#include ../ci/logging/app3/dev.objdump}}
```

Same output as before!

## Bonus: Multiple log levels

Many logging frameworks provide ways to log messages at different *log levels*.
These log levels convey the severity of the message: "this is an error", "this
is just a warning", etc. These log levels can be used to filter out unimportant
messages when searching for e.g. error messages.

We can extend our logging library to support log levels without increasing its
footprint. Here's how we'll do that:

We have a flat address space for the messages: from `0` to `255` (inclusive). To
keep things simple let's say we only want to differentiate between error
messages and warning messages. We can place all the error messages at the
beginning of the address space, and all the warning messages *after* the error
messages. If the decoder knows the address of the first warning message then it
can classify the messages. This idea can be extended to support more than two
log levels.

Let's test the idea by replacing the `log` macro with two new macros: `error!`
and `warn!`.

``` console
$ cat ../log/src/lib.rs
```

``` rust
{{#include ../ci/logging/log2/src/lib.rs}}
```

We distinguish errors from warnings by placing the messages in different link
sections.

The next thing we have to do is update the linker script to place error messages
before the warning messages.

``` console
$ cat ../log/log.x
```

``` text
{{#include ../ci/logging/log2/log.x}}
```

We also give a name, `__log_warning_start__`, to the boundary between the errors
and the warnings. The address of this symbol will be the address of the first
warning message.

We can now update the application to make use of these new macros.

``` console
$ cat src/main.rs
```

``` rust
{{#include ../ci/logging/app4/src/main.rs}}
```

The output won't change much:

``` console
$ cargo run | xxd -p
```

``` text
{{#include ../ci/logging/app4/dev.out}}
```

We still get two bytes in the output but the error is given the address 0 and
the warning is given the address 1 even though the warning was logged first.

Now look at the symbol table.

```  console
$ cargo objdump --bin app -- -t | grep '\.log'
```

``` text
{{#include ../ci/logging/app4/dev.objdump}}
```

There's now an extra symbol, `__log_warning_start__`, in the `.log` section.
The address of this symbol is the address of the first warning message.
Symbols with addresses lower than this value are errors, and the rest of symbols
are warnings.

With an appropriate decoder you could get the following human readable output
from all this information:

``` text
WARNING Hello, world!
ERROR Goodbye
```

---

If you liked this section check out the [`stlog`] logging framework which is a
complete implementation of this idea.

[`stlog`]: https://crates.io/crates/stlog<|MERGE_RESOLUTION|>--- conflicted
+++ resolved
@@ -132,13 +132,8 @@
 optimizing the program. Let's check that.
 
 > **PROTIP** You can set `target.thumbv7m-none-eabi.runner` to the long QEMU
-<<<<<<< HEAD
-> command from before (`qemu-system-arm -cpu … -kernel …`) in the Cargo
-> configuration file (`.cargo/config`) to have `cargo run` use that *runner* to
-=======
-> command from before (`qemu-system-arm -cpu (..) -kernel`) in the Cargo
+> command from before (`qemu-system-arm -cpu ... -kernel ...`) in the Cargo
 > configuration file (`.cargo/config.toml`) to have `cargo run` use that *runner* to
->>>>>>> 052fd356
 > execute the output binary.
 
 ``` console
